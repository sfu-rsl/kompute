#include <pybind11/pybind11.h>
#include <pybind11/stl.h>
#include <pybind11/numpy.h>

#include <kompute/Kompute.hpp>

#include "fmt/ranges.h"

#include "docstrings.hpp"

namespace py = pybind11;
//used in Core.hpp
py::object kp_debug, kp_info, kp_warning, kp_error;

PYBIND11_MODULE(kp, m) {

    // The logging modules are used in the Kompute.hpp file
    py::module_ logging  = py::module_::import("logging");
    py::object kp_logger = logging.attr("getLogger")("kp");
    kp_debug             = kp_logger.attr("debug");
    kp_info              = kp_logger.attr("info");
    kp_warning           = kp_logger.attr("warning");
    kp_error             = kp_logger.attr("error");
    logging.attr("basicConfig")();

    py::module_ np = py::module_::import("numpy");

    py::enum_<kp::Tensor::TensorTypes>(m, "TensorTypes")
        .value("device", kp::Tensor::TensorTypes::eDevice, "Tensor holding data in GPU memory.")
        .value("host", kp::Tensor::TensorTypes::eHost, "Tensor used for CPU visible GPU data.")
        .value("storage", kp::Tensor::TensorTypes::eStorage, "Tensor with host visible gpu memory.")
        .export_values();

#if !defined(KOMPUTE_DISABLE_SHADER_UTILS) || !KOMPUTE_DISABLE_SHADER_UTILS
    py::class_<kp::Shader>(m, "Shader", "Shader class")
        .def_static("compile_source", [](
                                    const std::string& source,
                                    const std::string& entryPoint,
                                    const std::vector<std::pair<std::string,std::string>>& definitions) {
                std::vector<uint32_t> spirv = kp::Shader::compile_source(source, entryPoint, definitions);
                return py::bytes((const char*)spirv.data(), spirv.size() * sizeof(uint32_t));
            },
            "Compiles string source provided and returns the value in bytes",
            py::arg("source"), py::arg("entryPoint") = "main", py::arg("definitions") = std::vector<std::pair<std::string,std::string>>() )
        .def_static("compile_sources", [](
                                    const std::vector<std::string>& source,
                                    const std::vector<std::string>& files,
                                    const std::string& entryPoint,
                                    const std::vector<std::pair<std::string,std::string>>& definitions) {
                std::vector<uint32_t> spirv = kp::Shader::compile_sources(source, files, entryPoint, definitions);
                return py::bytes((const char*)spirv.data(), spirv.size() * sizeof(uint32_t));
            },
            "Compiles sources provided with file names and returns the value in bytes",
            py::arg("sources"), py::arg("files") = std::vector<std::string>(), py::arg("entryPoint") = "main", py::arg("definitions") = std::vector<std::pair<std::string,std::string>>() );
#endif // KOMPUTE_DISABLE_SHADER_UTILS

    py::class_<kp::OpBase, std::shared_ptr<kp::OpBase>>(m, "OpBase");

    py::class_<kp::OpTensorSyncDevice, std::shared_ptr<kp::OpTensorSyncDevice>>(m, "OpTensorSyncDevice", py::base<kp::OpBase>())
        .def(py::init<const std::vector<std::shared_ptr<kp::Tensor>>&>());

    py::class_<kp::OpTensorSyncLocal, std::shared_ptr<kp::OpTensorSyncLocal>>(m, "OpTensorSyncLocal", py::base<kp::OpBase>())
        .def(py::init<const std::vector<std::shared_ptr<kp::Tensor>>&>());

    py::class_<kp::OpTensorCopy, std::shared_ptr<kp::OpTensorCopy>>(m, "OpTensorCopy", py::base<kp::OpBase>())
        .def(py::init<const std::vector<std::shared_ptr<kp::Tensor>>&>());

    py::class_<kp::OpAlgoDispatch, std::shared_ptr<kp::OpAlgoDispatch>>(m, "OpAlgoDispatch", py::base<kp::OpBase>())
        .def(py::init<const std::shared_ptr<kp::Algorithm>&,const kp::Constants&>(),
                py::arg("algorithm"), py::arg("push_consts") = kp::Constants());

    py::class_<kp::OpMult, std::shared_ptr<kp::OpMult>>(m, "OpMult", py::base<kp::OpBase>())
        .def(py::init<const std::vector<std::shared_ptr<kp::Tensor>>&,const std::shared_ptr<kp::Algorithm>&>());

    py::class_<kp::Algorithm, std::shared_ptr<kp::Algorithm>>(m, "Algorithm")
        .def("get_tensors", &kp::Algorithm::getTensors)
        .def("destroy", &kp::Algorithm::destroy)
        .def("get_spec_consts", &kp::Algorithm::getSpecializationConstants)
        .def("is_init", &kp::Algorithm::isInit);

    py::class_<kp::Tensor, std::shared_ptr<kp::Tensor>>(m, "Tensor", DOC(kp, Tensor))
        .def("data", [](kp::Tensor& self) {
                return py::array(self.data().size(), self.data().data());
            }, "Returns stored data as a new numpy array.")
        .def("__getitem__", [](kp::Tensor &self, size_t index) -> float { return self.data()[index]; },
                "When only an index is necessary")
        .def("__setitem__", [](kp::Tensor &self, size_t index, float value) {
                self.data()[index] = value; })
        .def("set_data", [np](kp::Tensor &self, const py::array_t<float> data){
                const py::array_t<float> flatdata = np.attr("ravel")(data);
                const py::buffer_info info        = flatdata.request();
                const float* ptr                  = (float*) info.ptr;
                self.setData(std::vector<float>(ptr, ptr+flatdata.size()));
            }, "Overrides the data in the local Tensor memory.")
        .def("__iter__", [](kp::Tensor &self) {
                return py::make_iterator(self.data().begin(), self.data().end());
            }, py::keep_alive<0, 1>(), // Required to keep alive iterator while exists
            "Iterator to enable looping within data structure as required.")
        .def("__contains__", [](kp::Tensor &self, float v) {
                for (size_t i = 0; i < self.data().size(); ++i) {
                    if (v == self.data()[i]) {
                            return true;
                        }
                    }
                return false;
            })
        .def("__reversed__", [](kp::Tensor &self) { 
                size_t size = self.data().size();
                std::vector<float> reversed(size);
                for (size_t i = 0; i < size; i++) {
                    reversed[size - i - 1] = self.data()[i];
                }
                return reversed;
            })
        .def("size", &kp::Tensor::size, "Retrieves the size of the Tensor data as per the local Tensor memory.")
        .def("__len__", &kp::Tensor::size, "Retrieves the size of the Tensor data as per the local Tensor memory.")
        .def("tensor_type", &kp::Tensor::tensorType, "Retreves the memory type of the tensor.")
        .def("is_init", &kp::Tensor::isInit, "Checks whether the tensor GPU memory has been initialised.")
        .def("destroy", &kp::Tensor::destroy, "Destroy tensor GPU resources.");

    py::class_<kp::Sequence, std::shared_ptr<kp::Sequence>>(m, "Sequence")
        .def("record", [](kp::Sequence& self, std::shared_ptr<kp::OpBase> op) { return self.record(op); })
        .def("eval", [](kp::Sequence& self) { return self.eval(); })
        .def("eval", [](kp::Sequence& self, std::shared_ptr<kp::OpBase> op) { return self.eval(op); })
        .def("eval_async", [](kp::Sequence& self) { return self.eval(); })
        .def("eval_async", [](kp::Sequence& self, std::shared_ptr<kp::OpBase> op) { return self.evalAsync(op); })
        .def("eval_await", [](kp::Sequence& self) { return self.evalAwait(); })
        .def("eval_await", [](kp::Sequence& self, uint32_t wait) { return self.evalAwait(wait); })
        .def("is_recording", &kp::Sequence::isRecording)
        .def("is_running", &kp::Sequence::isRunning)
        .def("is_init", &kp::Sequence::isInit)
        .def("get_timestamps", &kp::Sequence::getTimestamps)
        .def("clear", &kp::Sequence::clear)
        .def("destroy", &kp::Sequence::destroy);

    py::class_<kp::Manager, std::shared_ptr<kp::Manager>>(m, "Manager")
        .def(py::init())
        .def(py::init<uint32_t>())
<<<<<<< HEAD
        .def(py::init<uint32_t,const std::vector<uint32_t>&>())
        .def("sequence", &kp::Manager::sequence, py::arg("queueIndex") = 0, py::arg("nrOfTimestamps") = 0)
=======
        .def(py::init<uint32_t,const std::vector<uint32_t>&,const std::vector<std::string>&>(),
                py::arg("device") = 0,
                py::arg("family_queue_indices") = std::vector<uint32_t>(),
                py::arg("desired_extensions") = std::vector<std::string>())
        .def("sequence", &kp::Manager::sequence, py::arg("queueIndex") = 0)
>>>>>>> 515c3b6c
        .def("tensor", [np](kp::Manager& self,
                            const py::array_t<float> data,
                            kp::Tensor::TensorTypes tensor_type) {
                const py::array_t<float> flatdata = np.attr("ravel")(data);
                const py::buffer_info info        = flatdata.request();
                const float* ptr                  = (float*) info.ptr;
                return self.tensor(std::vector<float>(ptr, ptr+flatdata.size()), tensor_type);
            },
            "Tensor initialisation function with data and tensor type",
            py::arg("data"), py::arg("tensor_type") = kp::Tensor::TensorTypes::eDevice)
        .def("algorithm", [](kp::Manager& self,
                             const std::vector<std::shared_ptr<kp::Tensor>>& tensors,
                             const py::bytes& spirv,
                             const kp::Workgroup& workgroup,
                             const kp::Constants& spec_consts,
                             const kp::Constants& push_consts) {
                    py::buffer_info info(py::buffer(spirv).request());
                    const char *data = reinterpret_cast<const char *>(info.ptr);
                    size_t length = static_cast<size_t>(info.size);
                    std::vector<uint32_t> spirvVec((uint32_t*)data, (uint32_t*)(data + length));
                    return self.algorithm(tensors, spirvVec, workgroup, spec_consts, push_consts);
                },
            "Algorithm initialisation function",
            py::arg("tensors"), py::arg("spirv"), py::arg("workgroup") = kp::Workgroup(), py::arg("spec_consts") = kp::Constants(), py::arg("push_consts") = kp::Constants());

#ifdef VERSION_INFO
    m.attr("__version__") = VERSION_INFO;
#else
    m.attr("__version__") = "dev";
#endif
}<|MERGE_RESOLUTION|>--- conflicted
+++ resolved
@@ -136,16 +136,11 @@
     py::class_<kp::Manager, std::shared_ptr<kp::Manager>>(m, "Manager")
         .def(py::init())
         .def(py::init<uint32_t>())
-<<<<<<< HEAD
-        .def(py::init<uint32_t,const std::vector<uint32_t>&>())
-        .def("sequence", &kp::Manager::sequence, py::arg("queueIndex") = 0, py::arg("nrOfTimestamps") = 0)
-=======
         .def(py::init<uint32_t,const std::vector<uint32_t>&,const std::vector<std::string>&>(),
                 py::arg("device") = 0,
                 py::arg("family_queue_indices") = std::vector<uint32_t>(),
                 py::arg("desired_extensions") = std::vector<std::string>())
-        .def("sequence", &kp::Manager::sequence, py::arg("queueIndex") = 0)
->>>>>>> 515c3b6c
+        .def("sequence", &kp::Manager::sequence, py::arg("queueIndex") = 0, py::arg("nrOfTimestamps") = 0)
         .def("tensor", [np](kp::Manager& self,
                             const py::array_t<float> data,
                             kp::Tensor::TensorTypes tensor_type) {
